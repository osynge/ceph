// -*- mode:C++; tab-width:8; c-basic-offset:2; indent-tabs-mode:t -*-
// vim: ts=8 sw=2 smarttab
/*
 * Ceph - scalable distributed file system
 *
 * Copyright (C) 2009-2011 New Dream Network
 *
 * This is free software; you can redistribute it and/or
 * modify it under the terms of the GNU Lesser General Public
 * License version 2.1, as published by the Free Software
 * Foundation.  See file COPYING.
 *
 */

#include <boost/config/warning_disable.hpp>
#include <boost/spirit/include/qi.hpp>
#include <boost/spirit/include/phoenix_operator.hpp>
#include <boost/spirit/include/phoenix.hpp>

#include "OSDCap.h"
#include "common/config.h"
#include "common/debug.h"

using std::ostream;
using std::vector;

ostream& operator<<(ostream& out, rwxa_t p)
{ 
  if (p == OSD_CAP_ANY)
    return out << "*";

  if (p & OSD_CAP_R)
    out << "r";
  if (p & OSD_CAP_W)
    out << "w";
  if ((p & OSD_CAP_X) == OSD_CAP_X) {
    out << "x";
  } else {
    if (p & OSD_CAP_CLS_R)
      out << " class-read";
    if (p & OSD_CAP_CLS_W)
      out << " class-write";
  }
  return out;
}

ostream& operator<<(ostream& out, const OSDCapSpec& s)
{
  if (s.allow)
    return out << s.allow;
  if (s.class_name.length())
    return out << "class '" << s.class_name << "' '" << s.class_allow << "'";
  return out;
}

ostream& operator<<(ostream& out, const OSDCapMatch& m)
{
  if (m.auid != -1LL) {
    out << "auid " << m.auid << " ";
  }
  if (m.object_prefix.length()) {
    out << "object_prefix " << m.object_prefix << " ";
  }
  if (m.pool_name.length()) {
    out << "pool " << m.pool_name << " ";
  }
  return out;
}

bool OSDCapMatch::is_match(const string& pn, int64_t pool_auid, const string& object) const
{
  if (auid >= 0) {
    if (auid != pool_auid)
      return false;
  }
  if (pool_name.length()) {
    if (pool_name != pn)
      return false;
  }
  if (object_prefix.length()) {
    if (object.find(object_prefix) != 0)
      return false;
  }
  return true;
}

ostream& operator<<(ostream& out, const OSDCapGrant& g)
{
  return out << "grant(" << g.match << g.spec << ")";
}


bool OSDCap::allow_all() const
{
  for (vector<OSDCapGrant>::const_iterator p = grants.begin(); p != grants.end(); ++p)
    if (p->spec.allow_all())
      return true;
  return false;
}

void OSDCap::set_allow_all()
{
  grants.clear();
  grants.push_back(OSDCapGrant(OSDCapMatch(), OSDCapSpec(OSD_CAP_ANY)));
}

bool OSDCap::is_capable(const string& pool_name, int64_t pool_auid,
			const string& object, bool op_may_read,
			bool op_may_write, bool op_may_class_read,
			bool op_may_class_write) const
{
  rwxa_t allow = 0;
  for (vector<OSDCapGrant>::const_iterator p = grants.begin();
       p != grants.end(); ++p) {
    if (p->match.is_match(pool_name, pool_auid, object)) {
      allow |= p->spec.allow;
      if ((op_may_read && !(allow & OSD_CAP_R)) ||
	  (op_may_write && !(allow & OSD_CAP_W)) ||
	  (op_may_class_read && !(allow & OSD_CAP_CLS_R)) ||
	  (op_may_class_write && !(allow & OSD_CAP_CLS_W)))
	continue;
      return true;
    }
  }
  return false;
}


// grammar
namespace qi = boost::spirit::qi;
namespace ascii = boost::spirit::ascii;
namespace phoenix = boost::phoenix;

template <typename Iterator>
struct OSDCapParser : qi::grammar<Iterator, OSDCap()>
{
  OSDCapParser() : OSDCapParser::base_type(osdcap)
  {
    using qi::char_;
    using qi::int_;
    using qi::lexeme;
    using qi::alnum;
    using qi::_val;
    using qi::_1;
    using qi::_2;
    using qi::_3;
    using qi::eps;
    using qi::lit;

    quoted_string %=
      lexeme['"' >> +(char_ - '"') >> '"'] | 
      lexeme['\'' >> +(char_ - '\'') >> '\''];
    unquoted_word %= +(alnum | '_' | '-');
    str %= quoted_string | unquoted_word;

<<<<<<< HEAD
    // match := [pool <poolname> | auid <123>] [object_prefix <prefix>]
    pool_name %= -(lit("pool") >> str);
    object_prefix %= -(lit("object_prefix") >> str);
    match = ( (lit("auid") >> int_ >> object_prefix)   [_val = phoenix::construct<OSDCapMatch>(_1, _2)] |
	      (pool_name >> object_prefix)             [_val = phoenix::construct<OSDCapMatch>(_1, _2)]);
	      
=======
    spaces = +lit(' ');
>>>>>>> 20496b8d

    // match := [pool[=]<poolname> | auid <123>] [object_prefix <prefix>]
    pool_name %= -(spaces >> lit("pool") >> (lit('=') | spaces) >> str);
    auid %= (spaces >> lit("auid") >> spaces >> int_);
    object_prefix %= -(spaces >> lit("object_prefix") >> spaces >> str);

    match = ( (auid >> object_prefix)                 [_val = phoenix::construct<OSDCapMatch>(_1, _2)] |
	      (pool_name >> object_prefix)            [_val = phoenix::construct<OSDCapMatch>(_1, _2)]);

    // rwxa := * | [r][w][x] [class-read] [class-write]
    rwxa =
      (spaces >> lit("*")[_val = OSD_CAP_ANY]) |
      ( eps[_val = 0] >>
	(
	 spaces >>
	 ( lit('r')[_val |= OSD_CAP_R] ||
	   lit('w')[_val |= OSD_CAP_W] ||
	   lit('x')[_val |= OSD_CAP_X] )) ||
	( (spaces >> lit("class-read")[_val |= OSD_CAP_CLS_R]) ||
	  (spaces >> lit("class-write")[_val |= OSD_CAP_CLS_W]) ));

    // capspec := * | rwx | class <name> [classcap]
    capspec =
      rwxa                                            [_val = phoenix::construct<OSDCapSpec>(_1)] |
      ( spaces >> lit("class") >> spaces >> ((str >> spaces >> str)   [_val = phoenix::construct<OSDCapSpec>(_1, _2)] |
			 str                          [_val = phoenix::construct<OSDCapSpec>(_1, string())] ));

    // grant := allow match capspec
    grant = (*lit(' ') >> lit("allow") >>
	     ((capspec >> match)       [_val = phoenix::construct<OSDCapGrant>(_2, _1)] |
	      (match >> capspec)       [_val = phoenix::construct<OSDCapGrant>(_1, _2)]) >>
	     *lit(' '));
    // osdcap := grant [grant ...]
    grants %= (grant % (*lit(' ') >> (lit(';') | lit(',')) >> *lit(' ')));
    osdcap = grants  [_val = phoenix::construct<OSDCap>(_1)]; 
  }
  qi::rule<Iterator> spaces;
  qi::rule<Iterator, unsigned()> rwxa;
  qi::rule<Iterator, string()> quoted_string;
  qi::rule<Iterator, string()> unquoted_word;
  qi::rule<Iterator, string()> str;
  qi::rule<Iterator, int()> auid;
  qi::rule<Iterator, OSDCapSpec()> capspec;
  qi::rule<Iterator, string()> pool_name;
  qi::rule<Iterator, string()> object_prefix;
  qi::rule<Iterator, OSDCapMatch()> match;
  qi::rule<Iterator, OSDCapGrant()> grant;
  qi::rule<Iterator, std::vector<OSDCapGrant>()> grants;
  qi::rule<Iterator, OSDCap()> osdcap;
};

bool OSDCap::parse(const string& str, ostream *err)
{
  OSDCapParser<string::const_iterator> g;
  string::const_iterator iter = str.begin();
  string::const_iterator end = str.end();

  bool r = qi::phrase_parse(iter, end, g, ascii::space, *this);
  if (r && iter == end)
    return true;

  // Make sure no grants are kept after parsing failed!
  grants.clear();

  if (err)
    *err << "osdcap parse failed, stopped at '" << std::string(iter, end)
	 << "' of '" << str << "'\n";

  return false; 
}
<|MERGE_RESOLUTION|>--- conflicted
+++ resolved
@@ -153,16 +153,7 @@
     unquoted_word %= +(alnum | '_' | '-');
     str %= quoted_string | unquoted_word;
 
-<<<<<<< HEAD
-    // match := [pool <poolname> | auid <123>] [object_prefix <prefix>]
-    pool_name %= -(lit("pool") >> str);
-    object_prefix %= -(lit("object_prefix") >> str);
-    match = ( (lit("auid") >> int_ >> object_prefix)   [_val = phoenix::construct<OSDCapMatch>(_1, _2)] |
-	      (pool_name >> object_prefix)             [_val = phoenix::construct<OSDCapMatch>(_1, _2)]);
-	      
-=======
     spaces = +lit(' ');
->>>>>>> 20496b8d
 
     // match := [pool[=]<poolname> | auid <123>] [object_prefix <prefix>]
     pool_name %= -(spaces >> lit("pool") >> (lit('=') | spaces) >> str);
