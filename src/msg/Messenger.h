--- conflicted
+++ resolved
@@ -49,11 +49,8 @@
   int default_send_priority;
   /// set to true once the Messenger has started, and set to false on shutdown
   bool started;
-<<<<<<< HEAD
   uint32_t magic;
-=======
   int socket_priority;
->>>>>>> 9b9a682f
 
 public:
   /**
@@ -134,13 +131,10 @@
   Messenger(CephContext *cct_, entity_name_t w)
     : my_inst(),
       default_send_priority(CEPH_MSG_PRIO_DEFAULT), started(false),
-<<<<<<< HEAD
-      magic(0), cct(cct_),
+      magic(0),
+      socket_priority(-1),
+      cct(cct_),
       crcflags(get_default_crc_flags(cct->_conf))
-=======
-      socket_priority(-1),
-      cct(cct_)
->>>>>>> 9b9a682f
   {
     my_inst.name = w;
   }
