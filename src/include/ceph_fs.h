/*
 * ceph_fs.h - Ceph constants and data types to share between kernel and
 * user space.
 *
 * LGPL2
 */

#ifndef _FS_CEPH_CEPH_FS_H
#define _FS_CEPH_CEPH_FS_H

#include "msgr.h"
#include "rados.h"

/*
 * Max file size is a policy choice; in reality we are limited
 * by 2^64.
 */
#define CEPH_FILE_MAX_SIZE (1ULL << 40)   /* 1 TB */

/*
 * subprotocol versions.  when specific messages types or high-level
 * protocols change, bump the affected components.  we keep rev
 * internal cluster protocols separately from the public,
 * client-facing protocol.
 */
#define CEPH_OSD_PROTOCOL     5 /* cluster internal */
#define CEPH_MDS_PROTOCOL     9 /* cluster internal */
#define CEPH_MON_PROTOCOL     4 /* cluster internal */
#define CEPH_OSDC_PROTOCOL   10 /* public/client */
#define CEPH_MDSC_PROTOCOL   20 /* public/client */
#define CEPH_MONC_PROTOCOL   12 /* public/client */


/*
 * types in this file are defined as little-endian, and are
 * primarily intended to describe data structures that pass
 * over the wire or that are stored on disk.
 */


#define CEPH_INO_ROOT  1

<<<<<<< HEAD
=======
typedef __le64 ceph_snapid_t;
#define CEPH_MAXSNAP ((__u64)(-3))
#define CEPH_SNAPDIR ((__u64)(-1))
#define CEPH_NOSNAP  ((__u64)(-2))

struct ceph_object {
	union {
		__u8 raw[20];        /* fits a sha1 hash */
		struct {
			__le64 ino;  /* inode "file" identifier */
			__le32 bno;  /* "block" (object) in that "file" */
			__le64 snap; /* snapshot id.  usually NOSNAP. */
		} __attribute__ ((packed));
	};
} __attribute__ ((packed));

struct ceph_timespec {
	__le32 tv_sec;
	__le32 tv_nsec;
} __attribute__ ((packed));


/*
 * Rollover-safe type and comparator for 32-bit sequence numbers.
 * Comparator returns -1, 0, or 1.
 */
typedef __u32 ceph_seq_t;

static inline __s32 ceph_seq_cmp(__u32 a, __u32 b)
{
	return (__s32)a - (__s32)b;
}

>>>>>>> 507cd9a8

/*
 * "Frags" are a way to describe a subset of a 32-bit number space,
 * using a mask and a value to match against that mask.  Any given frag
 * (subset of the number space) can be partitioned into 2^n sub-frags.
 *
 * Frags are encoded into a 32-bit word:
 *   8 upper bits = "bits"
 *  24 lower bits = "value"
 * (We could go to 5+27 bits, but who cares.)
 *
 * We use the _most_ significant bits of the 24 bit value.  This makes
 * values logically sort.
 *
 * Unfortunately, because the "bits" field is still in the high bits, we
 * can't sort encoded frags numerically.  However, it does allow you
 * to feed encoded frags as values into frag_contains_value.
 */
static inline __u32 frag_make(__u32 b, __u32 v)
{
	return (b << 24) |
		(v & (0xffffffu << (24-b)) & 0xffffffu);
}
static inline __u32 frag_bits(__u32 f)
{
	return f >> 24;
}
static inline __u32 frag_value(__u32 f)
{
	return f & 0xffffffu;
}
static inline __u32 frag_mask(__u32 f)
{
	return (0xffffffu << (24-frag_bits(f))) & 0xffffffu;
}
static inline __u32 frag_mask_shift(__u32 f)
{
	return 24 - frag_bits(f);
}

static inline int frag_contains_value(__u32 f, __u32 v)
{
	return (v & frag_mask(f)) == frag_value(f);
}
static inline int frag_contains_frag(__u32 f, __u32 sub)
{
	/* is sub as specific as us, and contained by us? */
	return frag_bits(sub) >= frag_bits(f) &&
		(frag_value(sub) & frag_mask(f)) == frag_value(f);
}

static inline __u32 frag_parent(__u32 f)
{
	return frag_make(frag_bits(f) - 1,
			 frag_value(f) & (frag_mask(f) << 1));
}
static inline int frag_is_left_child(__u32 f)
{
	return frag_bits(f) > 0 &&
		(frag_value(f) & (0x1000000 >> frag_bits(f))) == 0;
}
static inline int frag_is_right_child(__u32 f)
{
	return frag_bits(f) > 0 &&
		(frag_value(f) & (0x1000000 >> frag_bits(f))) == 1;
}
static inline __u32 frag_sibling(__u32 f)
{
	return frag_make(frag_bits(f),
			 frag_value(f) ^ (0x1000000 >> frag_bits(f)));
}
static inline __u32 frag_left_child(__u32 f)
{
	return frag_make(frag_bits(f)+1, frag_value(f));
}
static inline __u32 frag_right_child(__u32 f)
{
	return frag_make(frag_bits(f)+1,
			 frag_value(f) | (0x1000000 >> (1+frag_bits(f))));
}
static inline __u32 frag_make_child(__u32 f, int by, int i)
{
	int newbits = frag_bits(f) + by;
	return frag_make(newbits,
			 frag_value(f) | (i << (24 - newbits)));
}
static inline int frag_is_leftmost(__u32 f)
{
	return frag_value(f) == 0;
}
static inline int frag_is_rightmost(__u32 f)
{
	return frag_value(f) == frag_mask(f);
}
static inline __u32 frag_next(__u32 f)
{
	return frag_make(frag_bits(f),
			 frag_value(f) + (0x1000000 >> frag_bits(f)));
}

/*
 * comparator to sort frags logically, as when traversing the
 * number space in ascending order...
 */
static inline int frag_compare(__u32 a, __u32 b)
{
	unsigned va = frag_value(a);
	unsigned vb = frag_value(b);
	if (va < vb)
		return -1;
	if (va > vb)
		return 1;
	va = frag_bits(a);
	vb = frag_bits(b);
	if (va < vb)
		return -1;
	if (va > vb)
		return 1;
	return 0;
}

/*
 * ceph_file_layout - describe data layout for a file/inode
 */
struct ceph_file_layout {
	/* file -> object mapping */
	__le32 fl_stripe_unit;     /* stripe unit, in bytes.  must be multiple
				      of page size. */
	__le32 fl_stripe_count;    /* over this many objects */
	__le32 fl_object_size;     /* until objects are this big, then move to
				      new objects */
	__le32 fl_cas_hash;        /* 0 = none; 1 = sha256 */

	/* pg -> disk layout */
	__le32 fl_object_stripe_unit;  /* for per-object parity, if any */

	/* object -> pg layout */
	__le32 fl_pg_preferred; /* preferred primary for pg (-1 for none) */
	__le32 fl_pg_pool;      /* namespace, crush ruleset, rep level */
} __attribute__ ((packed));

#define ceph_file_layout_su(l) ((__s32)le32_to_cpu((l).fl_stripe_unit))
#define ceph_file_layout_stripe_count(l) \
	((__s32)le32_to_cpu((l).fl_stripe_count))
#define ceph_file_layout_object_size(l) ((__s32)le32_to_cpu((l).fl_object_size))
#define ceph_file_layout_cas_hash(l) ((__s32)le32_to_cpu((l).fl_cas_hash))
#define ceph_file_layout_object_su(l) \
	((__s32)le32_to_cpu((l).fl_object_stripe_unit))
#define ceph_file_layout_pg_preferred(l) \
	((__s32)le32_to_cpu((l).fl_pg_preferred))

#define ceph_file_layout_stripe_width(l) (le32_to_cpu((l).fl_stripe_unit) * \
					  le32_to_cpu((l).fl_stripe_count))

/* "period" == bytes before i start on a new set of objects */
#define ceph_file_layout_period(l) (le32_to_cpu((l).fl_object_size) *	\
				    le32_to_cpu((l).fl_stripe_count))

<<<<<<< HEAD
=======
/*
 * placement group.
 * we encode this into one __le64.
 */
#define CEPH_PG_TYPE_REP     1
#define CEPH_PG_TYPE_RAID4   2
union ceph_pg {
	__u64 pg64;
	struct {
		__s16 preferred; /* preferred primary osd */
		__u16 ps;        /* placement seed */
		__u32 pool;      /* implies crush ruleset */
	} pg;
} __attribute__ ((packed));

#define ceph_pg_is_rep(pg)   ((pg).pg.type == CEPH_PG_TYPE_REP)
#define ceph_pg_is_raid4(pg) ((pg).pg.type == CEPH_PG_TYPE_RAID4)

/*
 * pg_pool is a set of pgs storing a pool of objects
 *
 *  pg_num -- base number of pseudorandomly placed pgs
 *
 *  pgp_num -- effective number when calculating pg placement.  this
 * is used for pg_num increases.  new pgs result in data being "split"
 * into new pgs.  for this to proceed smoothly, new pgs are intiially
 * colocated with their parents; that is, pgp_num doesn't increase
 * until the new pgs have successfully split.  only _then_ are the new
 * pgs placed independently.
 *
 *  lpg_num -- localized pg count (per device).  replicas are randomly
 * selected.
 *
 *  lpgp_num -- as above.
 */
struct ceph_pg_pool {
	__u8 type;
	__u8 size;
	__u8 crush_ruleset;
	__le32 pg_num, pgp_num;
	__le32 lpg_num, lpgp_num;
	__le32 last_change;     /* most recent epoch changed */
} __attribute__ ((packed));

/*
 * stable_mod func is used to control number of placement groups.
 * similar to straight-up modulo, but produces a stable mapping as b
 * increases over time.  b is the number of bins, and bmask is the
 * containing power of 2 minus 1.
 *
 * b <= bmask and bmask=(2**n)-1
 * e.g., b=12 -> bmask=15, b=123 -> bmask=127
 */
static inline int ceph_stable_mod(int x, int b, int bmask)
{
	if ((x & bmask) < b)
		return x & bmask;
	else
		return x & (bmask >> 1);
}

/*
 * object layout - how a given object should be stored.
 */
struct ceph_object_layout {
	__le64 ol_pgid;           /* raw pg, with _full_ ps precision. */
	__le32 ol_stripe_unit;
} __attribute__ ((packed));

/*
 * compound epoch+version, used by storage layer to serialize mutations
 */
struct ceph_eversion {
	ceph_epoch_t epoch;
	__le64       version;
} __attribute__ ((packed));

/*
 * osd map bits
 */

/* status bits */
#define CEPH_OSD_EXISTS 1
#define CEPH_OSD_UP     2

/* osd weights.  fixed point value: 0x10000 == 1.0 ("in"), 0 == "out" */
#define CEPH_OSD_IN  0x10000
#define CEPH_OSD_OUT 0
>>>>>>> 507cd9a8


/*
 * string hash.
 *
 * taken from Linux, tho we should probably take care to use this one
 * in case the upstream hash changes.
 */

/* Name hashing routines. Initial hash value */
/* Hash courtesy of the R5 hash in reiserfs modulo sign bits */
#define ceph_init_name_hash()		0

/* partial hash update function. Assume roughly 4 bits per character */
static inline unsigned long
ceph_partial_name_hash(unsigned long c, unsigned long prevhash)
{
	return (prevhash + (c << 4) + (c >> 4)) * 11;
}

/*
 * Finally: cut down the number of bits to a int value (and try to avoid
 * losing bits)
 */
static inline unsigned long ceph_end_name_hash(unsigned long hash)
{
	return (unsigned int) hash;
}

/* Compute the hash for a name string. */
static inline unsigned int
ceph_full_name_hash(const char *name, unsigned int len)
{
	unsigned long hash = ceph_init_name_hash();
	while (len--)
		hash = ceph_partial_name_hash(*name++, hash);
	return ceph_end_name_hash(hash);
}



/*********************************************
 * message layer
 */

/*
 * message types
 */

/* misc */
#define CEPH_MSG_SHUTDOWN               1
#define CEPH_MSG_PING                   2

/* client <-> monitor */
#define CEPH_MSG_MON_MAP                4
#define CEPH_MSG_MON_GET_MAP            5
#define CEPH_MSG_CLIENT_MOUNT           10
#define CEPH_MSG_CLIENT_MOUNT_ACK       11
#define CEPH_MSG_CLIENT_UNMOUNT         12
#define CEPH_MSG_STATFS                 13
#define CEPH_MSG_STATFS_REPLY           14

/* client <-> mds */
#define CEPH_MSG_MDS_GETMAP             20
#define CEPH_MSG_MDS_MAP                21

#define CEPH_MSG_CLIENT_SESSION         22
#define CEPH_MSG_CLIENT_RECONNECT       23

#define CEPH_MSG_CLIENT_REQUEST         24
#define CEPH_MSG_CLIENT_REQUEST_FORWARD 25
#define CEPH_MSG_CLIENT_REPLY           26
#define CEPH_MSG_CLIENT_CAPS            0x310
#define CEPH_MSG_CLIENT_LEASE           0x311
#define CEPH_MSG_CLIENT_SNAP            0x312
#define CEPH_MSG_CLIENT_CAPRELEASE      0x313

/* osd */
#define CEPH_MSG_OSD_GETMAP       40
#define CEPH_MSG_OSD_MAP          41
#define CEPH_MSG_OSD_OP           42
#define CEPH_MSG_OSD_OPREPLY      43


struct ceph_mon_statfs {
	ceph_fsid_t fsid;
	__le64 tid;
};

struct ceph_statfs {
	__le64 f_total;
	__le64 f_free;  /* used = total - free (KB) */
	__le64 f_avail; /* usable */
	__le64 f_objects;
};

struct ceph_mon_statfs_reply {
	ceph_fsid_t fsid;
	__le64 tid;
	struct ceph_statfs st;
};

struct ceph_osd_getmap {
	ceph_fsid_t fsid;
	__le32 start;
} __attribute__ ((packed));

struct ceph_mds_getmap {
	ceph_fsid_t fsid;
	__le32 want;
} __attribute__ ((packed));


/*
 * client authentication ticket
 */
struct ceph_client_ticket {
	__u32 client;
	struct ceph_entity_addr addr;
	struct ceph_timespec created, expires;
	__u32 flags;
} __attribute__ ((packed));

/*
 * mds states
 *   > 0 -> in
 *  <= 0 -> out
 */
#define CEPH_MDS_STATE_DNE         0  /* down, does not exist. */
#define CEPH_MDS_STATE_STOPPED    -1  /* down, once existed, but no subtrees.
					 empty log. */
#define CEPH_MDS_STATE_BOOT       -4  /* up, boot announcement. */
#define CEPH_MDS_STATE_STANDBY    -5  /* up, idle.  waiting for assignment. */
#define CEPH_MDS_STATE_CREATING   -6  /* up, creating MDS instance. */
#define CEPH_MDS_STATE_STARTING   -7  /* up, starting previously stopped mds. */
#define CEPH_MDS_STATE_STANDBY_REPLAY -8 /* up, tailing active node's journal */

#define CEPH_MDS_STATE_REPLAY      8  /* up, replaying journal. */
#define CEPH_MDS_STATE_RESOLVE     9  /* up, disambiguating distributed
					 operations (import, rename, etc.) */
#define CEPH_MDS_STATE_RECONNECT   10 /* up, reconnect to clients */
#define CEPH_MDS_STATE_REJOIN      11 /* up, rejoining distributed cache */
#define CEPH_MDS_STATE_ACTIVE      12 /* up, active */
#define CEPH_MDS_STATE_STOPPING    13 /* up, but exporting metadata */

static inline const char *ceph_mds_state_name(int s)
{
	switch (s) {
		/* down and out */
	case CEPH_MDS_STATE_DNE:        return "down:dne";
	case CEPH_MDS_STATE_STOPPED:    return "down:stopped";
		/* up and out */
	case CEPH_MDS_STATE_BOOT:       return "up:boot";
	case CEPH_MDS_STATE_STANDBY:    return "up:standby";
	case CEPH_MDS_STATE_STANDBY_REPLAY:    return "up:standby-replay";
	case CEPH_MDS_STATE_CREATING:   return "up:creating";
	case CEPH_MDS_STATE_STARTING:   return "up:starting";
		/* up and in */
	case CEPH_MDS_STATE_REPLAY:     return "up:replay";
	case CEPH_MDS_STATE_RESOLVE:    return "up:resolve";
	case CEPH_MDS_STATE_RECONNECT:  return "up:reconnect";
	case CEPH_MDS_STATE_REJOIN:     return "up:rejoin";
	case CEPH_MDS_STATE_ACTIVE:     return "up:active";
	case CEPH_MDS_STATE_STOPPING:   return "up:stopping";
	default: return "";
	}
	return NULL;
}


/*
 * metadata lock types.
 *  - these are bitmasks.. we can compose them
 *  - they also define the lock ordering by the MDS
 *  - a few of these are internal to the mds
 */
#define CEPH_LOCK_DN          1
#define CEPH_LOCK_ISNAP       2
#define CEPH_LOCK_IVERSION    4     /* mds internal */
#define CEPH_LOCK_IFILE       8     /* mds internal */
#define CEPH_LOCK_IAUTH       32
#define CEPH_LOCK_ILINK       64
#define CEPH_LOCK_IDFT        128   /* dir frag tree */
#define CEPH_LOCK_INEST       256   /* mds internal */
#define CEPH_LOCK_IXATTR      512
#define CEPH_LOCK_INO         2048  /* immutable inode bits; not a lock */

/* client_session ops */
enum {
	CEPH_SESSION_REQUEST_OPEN,
	CEPH_SESSION_OPEN,
	CEPH_SESSION_REQUEST_CLOSE,
	CEPH_SESSION_CLOSE,
	CEPH_SESSION_REQUEST_RENEWCAPS,
	CEPH_SESSION_RENEWCAPS,
	CEPH_SESSION_STALE,
};

static inline const char *ceph_session_op_name(int op)
{
	switch (op) {
	case CEPH_SESSION_REQUEST_OPEN: return "request_open";
	case CEPH_SESSION_OPEN: return "open";
	case CEPH_SESSION_REQUEST_CLOSE: return "request_close";
	case CEPH_SESSION_CLOSE: return "close";
	case CEPH_SESSION_REQUEST_RENEWCAPS: return "request_renewcaps";
	case CEPH_SESSION_RENEWCAPS: return "renewcaps";
	case CEPH_SESSION_STALE: return "stale";
	default: return "???";
	}
}

struct ceph_mds_session_head {
	__le32 op;
	__le64 seq;
	struct ceph_timespec stamp;
} __attribute__ ((packed));

/* client_request */
/*
 * metadata ops.
 *  & 0x001000 -> write op
 *  & 0x010000 -> follow symlink (e.g. stat(), not lstat()).
 &  & 0x100000 -> use weird ino/path trace
 */
#define CEPH_MDS_OP_WRITE        0x001000
enum {
	CEPH_MDS_OP_LOOKUP     = 0x00100,
	CEPH_MDS_OP_GETATTR    = 0x00101,
	CEPH_MDS_OP_LOOKUPHASH = 0x00102,
	CEPH_MDS_OP_SETXATTR   = 0x01105,
	CEPH_MDS_OP_RMXATTR    = 0x01106,
	CEPH_MDS_OP_SETLAYOUT  = 0x01107,
	CEPH_MDS_OP_SETATTR    = 0x01108,

	CEPH_MDS_OP_MKNOD      = 0x01201,
	CEPH_MDS_OP_LINK       = 0x01202,
	CEPH_MDS_OP_UNLINK     = 0x01203,
	CEPH_MDS_OP_RENAME     = 0x01204,
	CEPH_MDS_OP_MKDIR      = 0x01220,
	CEPH_MDS_OP_RMDIR      = 0x01221,
	CEPH_MDS_OP_SYMLINK    = 0x01222,

	CEPH_MDS_OP_CREATE     = 0x00301,
	CEPH_MDS_OP_OPEN       = 0x00302,
	CEPH_MDS_OP_READDIR    = 0x00305,

	CEPH_MDS_OP_LOOKUPSNAP = 0x00400,
	CEPH_MDS_OP_MKSNAP     = 0x01400,
	CEPH_MDS_OP_RMSNAP     = 0x01401,
	CEPH_MDS_OP_LSSNAP     = 0x00402,
};

static inline const char *ceph_mds_op_name(int op)
{
	switch (op) {
	case CEPH_MDS_OP_LOOKUP:  return "lookup";
	case CEPH_MDS_OP_LOOKUPHASH:  return "lookuphash";
	case CEPH_MDS_OP_GETATTR:  return "getattr";
	case CEPH_MDS_OP_SETXATTR: return "setxattr";
	case CEPH_MDS_OP_SETATTR: return "setattr";
	case CEPH_MDS_OP_RMXATTR: return "rmxattr";
	case CEPH_MDS_OP_READDIR: return "readdir";
	case CEPH_MDS_OP_MKNOD: return "mknod";
	case CEPH_MDS_OP_LINK: return "link";
	case CEPH_MDS_OP_UNLINK: return "unlink";
	case CEPH_MDS_OP_RENAME: return "rename";
	case CEPH_MDS_OP_MKDIR: return "mkdir";
	case CEPH_MDS_OP_RMDIR: return "rmdir";
	case CEPH_MDS_OP_SYMLINK: return "symlink";
	case CEPH_MDS_OP_CREATE: return "create";
	case CEPH_MDS_OP_OPEN: return "open";
	case CEPH_MDS_OP_LOOKUPSNAP: return "lookupsnap";
	case CEPH_MDS_OP_LSSNAP: return "lssnap";
	case CEPH_MDS_OP_MKSNAP: return "mksnap";
	case CEPH_MDS_OP_RMSNAP: return "rmsnap";
	default: return "???";
	}
}

#define CEPH_SETATTR_MODE   1
#define CEPH_SETATTR_UID    2
#define CEPH_SETATTR_GID    4
#define CEPH_SETATTR_MTIME  8
#define CEPH_SETATTR_ATIME 16
#define CEPH_SETATTR_SIZE  32

union ceph_mds_request_args {
	struct {
		__le32 mask;  /* CEPH_CAP_* */
	} __attribute__ ((packed)) getattr;
	struct {
		__le32 mode;
		__le32 uid;
		__le32 gid;
		struct ceph_timespec mtime;
		struct ceph_timespec atime;
		__le64 size, old_size;
		__le32 mask;  /* CEPH_SETATTR_* */
	} __attribute__ ((packed)) setattr;
	struct {
		__le32 frag;
		__le32 max_entries;
	} __attribute__ ((packed)) readdir;
	struct {
		__le32 mode;
		__le32 rdev;
	} __attribute__ ((packed)) mknod;
	struct {
		__le32 mode;
	} __attribute__ ((packed)) mkdir;
	struct {
		__le32 flags;
		__le32 mode;
	} __attribute__ ((packed)) open;
	struct {
		__le32 flags;
	} __attribute__ ((packed)) setxattr;
	struct {
		struct ceph_file_layout layout;
	} __attribute__ ((packed)) setlayout;
} __attribute__ ((packed));

#define CEPH_MDS_FLAG_REPLAY        1  /* this is a replayed op */
#define CEPH_MDS_FLAG_WANT_DENTRY   2  /* want dentry in reply */

struct ceph_mds_request_head {
	__le64 tid, oldest_client_tid;
	__le32 mdsmap_epoch; /* on client */
	__le32 flags;
	__u8 num_retry, num_fwd;
	__le16 num_releases;
	__le32 op;
	__le32 caller_uid, caller_gid;
	__le64 ino;    /* use this ino for openc, mkdir, mknod, etc. */
	union ceph_mds_request_args args;
} __attribute__ ((packed));

struct ceph_mds_request_release {
	__le64 ino, cap_id;
	__le32 caps, wanted;
	__le32 seq, issue_seq, mseq;
	__le32 dname_seq;
	__le32 dname_len;   /* if releasing a dentry lease; string follows. */
} __attribute__ ((packed));

/* client reply */
struct ceph_mds_reply_head {
	__le64 tid;
	__le32 op;
	__le32 result;
	__le32 mdsmap_epoch;
	__u8 safe;
	__u8 is_dentry, is_target;
} __attribute__ ((packed));

/* one for each node split */
struct ceph_frag_tree_split {
	__le32 frag;      /* this frag splits... */
	__le32 by;        /* ...by this many bits */
} __attribute__ ((packed));

struct ceph_frag_tree_head {
	__le32 nsplits;
	struct ceph_frag_tree_split splits[];
} __attribute__ ((packed));

struct ceph_mds_reply_cap {
	__le32 caps, wanted;
	__le64 cap_id;
	__le32 seq, mseq;
	__le64 realm;
	__le32 ttl_ms;  /* ttl, in ms.  if readonly and unwanted. */
	__u8 flags;
} __attribute__ ((packed));

#define CEPH_CAP_FLAG_AUTH  1

struct ceph_mds_reply_inode {
	__le64 ino;
	__le64 snapid;
	__le32 rdev;
	__le64 version;
	struct ceph_mds_reply_cap cap;
	struct ceph_file_layout layout;
	struct ceph_timespec ctime, mtime, atime;
	__le32 time_warp_seq;
	__le64 size, max_size, truncate_size;
	__le32 truncate_seq;
	__le32 mode, uid, gid;
	__le32 nlink;
	__le64 files, subdirs, rbytes, rfiles, rsubdirs;  /* dir stats */
	struct ceph_timespec rctime;
	struct ceph_frag_tree_head fragtree;
	__le64 xattr_version;
} __attribute__ ((packed));
/* followed by frag array, then symlink string, then xattr blob */

/* reply_lease follows dname, and reply_inode */
struct ceph_mds_reply_lease {
	__le16 mask;
	__le32 duration_ms;
	__le32 seq;
} __attribute__ ((packed));

struct ceph_mds_reply_dirfrag {
	__le32 frag;   /* fragment */
	__le32 auth;   /* auth mds, if this is a delegation point */
	__le32 ndist;  /* number of mds' this is replicated on */
	__le32 dist[];
} __attribute__ ((packed));

/* file access modes */
#define CEPH_FILE_MODE_PIN        0
#define CEPH_FILE_MODE_RD         1
#define CEPH_FILE_MODE_WR         2
#define CEPH_FILE_MODE_RDWR       3  /* RD | WR */
#define CEPH_FILE_MODE_LAZY       4  /* lazy io */
#define CEPH_FILE_MODE_NUM        8  /* bc these are bit fields.. mostly */

static inline int ceph_flags_to_mode(int flags)
{
#ifdef O_DIRECTORY  /* fixme */
	if ((flags & O_DIRECTORY) == O_DIRECTORY)
		return CEPH_FILE_MODE_PIN;
#endif
#ifdef O_LAZY
	if (flags & O_LAZY)
		return CEPH_FILE_MODE_LAZY;
#endif
	if ((flags & O_APPEND) == O_APPEND)
		flags |= O_WRONLY;

	flags &= O_ACCMODE;
	if ((flags & O_RDWR) == O_RDWR)
		return CEPH_FILE_MODE_RDWR;
	if ((flags & O_WRONLY) == O_WRONLY)
		return CEPH_FILE_MODE_WR;
	return CEPH_FILE_MODE_RD;
}


/* capability bits */
#define CEPH_CAP_PIN         1  /* no specific capabilities beyond the pin */

/* generic cap bits */
#define CEPH_CAP_GSHARED     1  /* client can reads */
#define CEPH_CAP_GEXCL       2  /* client can read and update */
#define CEPH_CAP_GCACHE      4  /* (file) client can cache reads */
#define CEPH_CAP_GRD         8  /* (file) client can read */
#define CEPH_CAP_GWR        16  /* (file) client can write */
#define CEPH_CAP_GBUFFER    32  /* (file) client can buffer writes */
#define CEPH_CAP_GWREXTEND  64  /* (file) client can extend EOF */
#define CEPH_CAP_GLAZYIO   128  /* (file) client can perform lazy io */

/* per-lock shift */
#define CEPH_CAP_SAUTH      2
#define CEPH_CAP_SLINK      4
#define CEPH_CAP_SXATTR     6
#define CEPH_CAP_SFILE      8   /* goes at the end (uses >2 cap bits) */

/* composed values */
#define CEPH_CAP_AUTH_SHARED  (CEPH_CAP_GSHARED  << CEPH_CAP_SAUTH)
#define CEPH_CAP_AUTH_EXCL     (CEPH_CAP_GEXCL     << CEPH_CAP_SAUTH)
#define CEPH_CAP_LINK_SHARED  (CEPH_CAP_GSHARED  << CEPH_CAP_SLINK)
#define CEPH_CAP_LINK_EXCL     (CEPH_CAP_GEXCL     << CEPH_CAP_SLINK)
#define CEPH_CAP_XATTR_SHARED (CEPH_CAP_GSHARED  << CEPH_CAP_SXATTR)
#define CEPH_CAP_XATTR_EXCL    (CEPH_CAP_GEXCL     << CEPH_CAP_SXATTR)
#define CEPH_CAP_FILE(x)    (x << CEPH_CAP_SFILE)
#define CEPH_CAP_FILE_SHARED   (CEPH_CAP_GSHARED   << CEPH_CAP_SFILE)
#define CEPH_CAP_FILE_EXCL     (CEPH_CAP_GEXCL     << CEPH_CAP_SFILE)
#define CEPH_CAP_FILE_CACHE    (CEPH_CAP_GCACHE    << CEPH_CAP_SFILE)
#define CEPH_CAP_FILE_RD       (CEPH_CAP_GRD       << CEPH_CAP_SFILE)
#define CEPH_CAP_FILE_WR       (CEPH_CAP_GWR       << CEPH_CAP_SFILE)
#define CEPH_CAP_FILE_BUFFER   (CEPH_CAP_GBUFFER   << CEPH_CAP_SFILE)
#define CEPH_CAP_FILE_WREXTEND (CEPH_CAP_GWREXTEND << CEPH_CAP_SFILE)
#define CEPH_CAP_FILE_LAZYIO   (CEPH_CAP_GLAZYIO   << CEPH_CAP_SFILE)

/* cap masks (for getattr) */
#define CEPH_STAT_CAP_INODE    CEPH_CAP_PIN
#define CEPH_STAT_CAP_TYPE     CEPH_CAP_PIN  /* mode >> 12 */
#define CEPH_STAT_CAP_SYMLINK  CEPH_CAP_PIN
#define CEPH_STAT_CAP_UID      CEPH_CAP_AUTH_SHARED
#define CEPH_STAT_CAP_GID      CEPH_CAP_AUTH_SHARED
#define CEPH_STAT_CAP_MODE     CEPH_CAP_AUTH_SHARED
#define CEPH_STAT_CAP_NLINK    CEPH_CAP_LINK_SHARED
#define CEPH_STAT_CAP_LAYOUT   CEPH_CAP_FILE_SHARED
#define CEPH_STAT_CAP_MTIME    CEPH_CAP_FILE_SHARED
#define CEPH_STAT_CAP_SIZE     CEPH_CAP_FILE_SHARED
#define CEPH_STAT_CAP_ATIME    CEPH_CAP_FILE_SHARED  /* fixme */
#define CEPH_STAT_CAP_XATTR    CEPH_CAP_XATTR_SHARED
#define CEPH_STAT_CAP_INODE_ALL (CEPH_CAP_PIN |			\
				 CEPH_CAP_AUTH_SHARED |	\
				 CEPH_CAP_LINK_SHARED |	\
				 CEPH_CAP_FILE_SHARED |	\
				 CEPH_CAP_XATTR_SHARED)

#define CEPH_CAP_ANY_SHARED (CEPH_CAP_AUTH_SHARED |			\
			      CEPH_CAP_LINK_SHARED |			\
			      CEPH_CAP_XATTR_SHARED |			\
			      CEPH_CAP_FILE_SHARED)
#define CEPH_CAP_ANY_RD   (CEPH_CAP_ANY_SHARED | CEPH_CAP_FILE_RD | \
			   CEPH_CAP_FILE_CACHE)

#define CEPH_CAP_ANY_EXCL (CEPH_CAP_AUTH_EXCL |		\
			   CEPH_CAP_LINK_EXCL |		\
			   CEPH_CAP_XATTR_EXCL |	\
			   CEPH_CAP_FILE_EXCL)
#define CEPH_CAP_ANY_FILE_WR (CEPH_CAP_FILE_WR|CEPH_CAP_FILE_BUFFER)
#define CEPH_CAP_ANY_WR   (CEPH_CAP_ANY_EXCL | CEPH_CAP_ANY_FILE_WR)
#define CEPH_CAP_ANY      (CEPH_CAP_ANY_RD | CEPH_CAP_ANY_EXCL | \
			   CEPH_CAP_ANY_FILE_WR | CEPH_CAP_PIN)

#define CEPH_CAP_LOCKS (CEPH_LOCK_IFILE | CEPH_LOCK_IAUTH | CEPH_LOCK_ILINK | \
			CEPH_LOCK_IXATTR)

static inline int ceph_caps_for_mode(int mode)
{
	switch (mode) {
	case CEPH_FILE_MODE_PIN:
		return CEPH_CAP_PIN;
	case CEPH_FILE_MODE_RD:
		return CEPH_CAP_PIN | CEPH_CAP_FILE_SHARED |
			CEPH_CAP_FILE_RD | CEPH_CAP_FILE_CACHE;
	case CEPH_FILE_MODE_RDWR:
		return CEPH_CAP_PIN | CEPH_CAP_FILE_SHARED |
			CEPH_CAP_FILE_EXCL |
			CEPH_CAP_FILE_RD | CEPH_CAP_FILE_CACHE |
			CEPH_CAP_FILE_WR | CEPH_CAP_FILE_BUFFER |
			CEPH_CAP_AUTH_SHARED | CEPH_CAP_AUTH_EXCL |
			CEPH_CAP_XATTR_SHARED | CEPH_CAP_XATTR_EXCL;
	case CEPH_FILE_MODE_WR:
		return CEPH_CAP_PIN | CEPH_CAP_FILE_SHARED |
			CEPH_CAP_FILE_EXCL |
			CEPH_CAP_FILE_WR | CEPH_CAP_FILE_BUFFER |
			CEPH_CAP_AUTH_SHARED | CEPH_CAP_AUTH_EXCL |
			CEPH_CAP_XATTR_SHARED | CEPH_CAP_XATTR_EXCL;
	}
	return 0;
}

enum {
	CEPH_CAP_OP_GRANT,     /* mds->client grant */
	CEPH_CAP_OP_REVOKE,     /* mds->client revoke */
	CEPH_CAP_OP_TRUNC,     /* mds->client trunc notify */
	CEPH_CAP_OP_EXPORT,    /* mds has exported the cap */
	CEPH_CAP_OP_IMPORT,    /* mds has imported the cap from specified mds */
	CEPH_CAP_OP_UPDATE,    /* client->mds update */
	CEPH_CAP_OP_DROP,      /* client->mds drop cap bits */
	CEPH_CAP_OP_FLUSH,     /* client->mds cap writeback */
	CEPH_CAP_OP_FLUSH_ACK, /* mds->client flushed */
	CEPH_CAP_OP_FLUSHSNAP, /* client->mds flush snapped metadata */
	CEPH_CAP_OP_FLUSHSNAP_ACK, /* mds->client flushed snapped metadata */
	CEPH_CAP_OP_RELEASE,   /* client->mds release (clean) cap */
	CEPH_CAP_OP_RENEW,     /* client->mds renewal request */
};

static inline const char *ceph_cap_op_name(int op)
{
	switch (op) {
	case CEPH_CAP_OP_GRANT: return "grant";
	case CEPH_CAP_OP_REVOKE: return "revoke";
	case CEPH_CAP_OP_TRUNC: return "trunc";
	case CEPH_CAP_OP_EXPORT: return "export";
	case CEPH_CAP_OP_IMPORT: return "import";
	case CEPH_CAP_OP_UPDATE: return "update";
	case CEPH_CAP_OP_DROP: return "drop";
	case CEPH_CAP_OP_FLUSH: return "flush";
	case CEPH_CAP_OP_FLUSH_ACK: return "flush_ack";
	case CEPH_CAP_OP_FLUSHSNAP: return "flushsnap";
	case CEPH_CAP_OP_FLUSHSNAP_ACK: return "flushsnap_ack";
	case CEPH_CAP_OP_RELEASE: return "release";
	case CEPH_CAP_OP_RENEW: return "renew";
	default: return "???";
	}
}

/*
 * caps message, used for capability callbacks, acks, requests, etc.
 */
struct ceph_mds_caps {
	__le32 op;
	__le64 ino, realm;
	__le64 cap_id;
	__le32 seq, issue_seq;
	__le32 caps, wanted, dirty;
	__le32 migrate_seq;
	__le64 snap_follows;
	__le32 snap_trace_len;
	__le32 ttl_ms;  /* for IMPORT op only */

	/* authlock */
	__le32 uid, gid, mode;

	/* linklock */
	__le32 nlink;

	/* xattrlock */
	__le32 xattr_len;
	__le64 xattr_version;

	/* filelock */
	__le64 size, max_size, truncate_size;
	__le32 truncate_seq;
	struct ceph_timespec mtime, atime, ctime;
	struct ceph_file_layout layout;
	__le32 time_warp_seq;
} __attribute__ ((packed));

struct ceph_mds_cap_release {
	__le32 num;
} __attribute__ ((packed));

struct ceph_mds_cap_item {
	__le64 ino;
	__le64 cap_id;
	__le32 migrate_seq, seq;
} __attribute__ ((packed));

#define CEPH_MDS_LEASE_REVOKE           1  /*    mds  -> client */
#define CEPH_MDS_LEASE_RELEASE          2  /* client  -> mds    */
#define CEPH_MDS_LEASE_RENEW            3  /* client <-> mds    */
#define CEPH_MDS_LEASE_REVOKE_ACK       4  /* client  -> mds    */

static inline const char *ceph_lease_op_name(int o)
{
	switch (o) {
	case CEPH_MDS_LEASE_REVOKE: return "revoke";
	case CEPH_MDS_LEASE_RELEASE: return "release";
	case CEPH_MDS_LEASE_RENEW: return "renew";
	case CEPH_MDS_LEASE_REVOKE_ACK: return "revoke_ack";
	default: return "???";
	}
}

struct ceph_mds_lease {
	__u8 action;
	__le16 mask;
	__le64 ino;
	__le64 first, last;
	__le32 seq;
	__le32 duration_ms;  /* duration of renewal */
} __attribute__ ((packed));
/* followed by a __le32+string for dname */


/* client reconnect */
struct ceph_mds_cap_reconnect {
	__le64 cap_id;
	__le32 wanted;
	__le32 issued;
	__le64 size;
	struct ceph_timespec mtime, atime;
	__le64 snaprealm;
	__le64 pathbase;
} __attribute__ ((packed));
/* followed by encoded string */

struct ceph_mds_snaprealm_reconnect {
	__le64 ino;
	__le64 seq;
	__le64 parent;  /* parent realm */
} __attribute__ ((packed));

/*
 * snaps
 */
enum {
	CEPH_SNAP_OP_UPDATE,  /* CREATE or DESTROY */
	CEPH_SNAP_OP_CREATE,
	CEPH_SNAP_OP_DESTROY,
	CEPH_SNAP_OP_SPLIT,
};

static inline const char *ceph_snap_op_name(int o)
{
	switch (o) {
	case CEPH_SNAP_OP_UPDATE: return "update";
	case CEPH_SNAP_OP_CREATE: return "create";
	case CEPH_SNAP_OP_DESTROY: return "destroy";
	case CEPH_SNAP_OP_SPLIT: return "split";
	default: return "???";
	}
}

struct ceph_mds_snap_head {
	__le32 op;
	__le64 split;
	__le32 num_split_inos;
	__le32 num_split_realms;
	__le32 trace_len;
} __attribute__ ((packed));
/* followed by split ino list, then split realms, then the trace blob */

/*
 * encode info about a snaprealm, as viewed by a client
 */
struct ceph_mds_snap_realm {
	__le64 ino;           /* ino */
	__le64 created;       /* snap: when created */
	__le64 parent;        /* ino: parent realm */
	__le64 parent_since;  /* snap: same parent since */
	__le64 seq;           /* snap: version */
	__le32 num_snaps;
	__le32 num_prior_parent_snaps;
} __attribute__ ((packed));
/* followed by my snap list, then prior parent snap list */

<<<<<<< HEAD
=======
/*
 * osd map flag bits
 */
#define CEPH_OSDMAP_NEARFULL (1<<0)  /* sync writes (near ENOSPC) */
#define CEPH_OSDMAP_FULL     (1<<1)  /* no data writes (ENOSPC) */
#define CEPH_OSDMAP_PAUSERD  (1<<2)  /* pause all reads */
#define CEPH_OSDMAP_PAUSEWR  (1<<3)  /* pause all writes */
#define CEPH_OSDMAP_PAUSEREC (1<<4)  /* pause recovery */

/*
 * osd ops
 */
#define CEPH_OSD_OP_MODE       0xf000
#define CEPH_OSD_OP_MODE_RD    0x1000
#define CEPH_OSD_OP_MODE_WR    0x2000
#define CEPH_OSD_OP_MODE_SUB   0x4000

#define CEPH_OSD_OP_TYPE       0x0f00
#define CEPH_OSD_OP_TYPE_LOCK  0x0100
#define CEPH_OSD_OP_TYPE_DATA  0x0200
#define CEPH_OSD_OP_TYPE_ATTR  0x0300

enum {
	/** data **/
	/* read */
	CEPH_OSD_OP_READ      = CEPH_OSD_OP_MODE_RD | CEPH_OSD_OP_TYPE_DATA | 1,
	CEPH_OSD_OP_STAT      = CEPH_OSD_OP_MODE_RD | CEPH_OSD_OP_TYPE_DATA | 2,

	/* fancy read */
	CEPH_OSD_OP_GREP      = CEPH_OSD_OP_MODE_RD | CEPH_OSD_OP_TYPE_DATA | 3,
	CEPH_OSD_OP_MASKTRUNC = CEPH_OSD_OP_MODE_RD | CEPH_OSD_OP_TYPE_DATA | 4,

	/* write */
	CEPH_OSD_OP_WRITE     = CEPH_OSD_OP_MODE_WR | CEPH_OSD_OP_TYPE_DATA | 1,
	CEPH_OSD_OP_WRITEFULL = CEPH_OSD_OP_MODE_WR | CEPH_OSD_OP_TYPE_DATA | 2,
	CEPH_OSD_OP_TRUNCATE  = CEPH_OSD_OP_MODE_WR | CEPH_OSD_OP_TYPE_DATA | 3,
	CEPH_OSD_OP_ZERO      = CEPH_OSD_OP_MODE_WR | CEPH_OSD_OP_TYPE_DATA | 4,
	CEPH_OSD_OP_DELETE    = CEPH_OSD_OP_MODE_WR | CEPH_OSD_OP_TYPE_DATA | 5,

	/* fancy write */
	CEPH_OSD_OP_APPEND    = CEPH_OSD_OP_MODE_WR | CEPH_OSD_OP_TYPE_DATA | 6,
	CEPH_OSD_OP_STARTSYNC = CEPH_OSD_OP_MODE_WR | CEPH_OSD_OP_TYPE_DATA | 7,
	CEPH_OSD_OP_SETTRUNC  = CEPH_OSD_OP_MODE_WR | CEPH_OSD_OP_TYPE_DATA | 8,
	CEPH_OSD_OP_TRIMTRUNC = CEPH_OSD_OP_MODE_WR | CEPH_OSD_OP_TYPE_DATA | 9,

	/** attrs **/
	/* read */
	CEPH_OSD_OP_GETXATTR  = CEPH_OSD_OP_MODE_RD | CEPH_OSD_OP_TYPE_ATTR | 1,
	CEPH_OSD_OP_GETXATTRS = CEPH_OSD_OP_MODE_RD | CEPH_OSD_OP_TYPE_ATTR | 2,

	/* write */
	CEPH_OSD_OP_SETXATTR  = CEPH_OSD_OP_MODE_WR | CEPH_OSD_OP_TYPE_ATTR | 1,
	CEPH_OSD_OP_SETXATTRS = CEPH_OSD_OP_MODE_WR | CEPH_OSD_OP_TYPE_ATTR | 2,
	CEPH_OSD_OP_RESETXATTRS = CEPH_OSD_OP_MODE_WR|CEPH_OSD_OP_TYPE_ATTR | 3,
	CEPH_OSD_OP_RMXATTR   = CEPH_OSD_OP_MODE_WR | CEPH_OSD_OP_TYPE_ATTR | 4,

	/** subop **/
	CEPH_OSD_OP_PULL           = CEPH_OSD_OP_MODE_SUB | 1,
	CEPH_OSD_OP_PUSH           = CEPH_OSD_OP_MODE_SUB | 2,
	CEPH_OSD_OP_BALANCEREADS   = CEPH_OSD_OP_MODE_SUB | 3,
	CEPH_OSD_OP_UNBALANCEREADS = CEPH_OSD_OP_MODE_SUB | 4,
	CEPH_OSD_OP_SCRUB          = CEPH_OSD_OP_MODE_SUB | 5,

	/** lock **/
	CEPH_OSD_OP_WRLOCK    = CEPH_OSD_OP_MODE_WR | CEPH_OSD_OP_TYPE_LOCK | 1,
	CEPH_OSD_OP_WRUNLOCK  = CEPH_OSD_OP_MODE_WR | CEPH_OSD_OP_TYPE_LOCK | 2,
	CEPH_OSD_OP_RDLOCK    = CEPH_OSD_OP_MODE_WR | CEPH_OSD_OP_TYPE_LOCK | 3,
	CEPH_OSD_OP_RDUNLOCK  = CEPH_OSD_OP_MODE_WR | CEPH_OSD_OP_TYPE_LOCK | 4,
	CEPH_OSD_OP_UPLOCK    = CEPH_OSD_OP_MODE_WR | CEPH_OSD_OP_TYPE_LOCK | 5,
	CEPH_OSD_OP_DNLOCK    = CEPH_OSD_OP_MODE_WR | CEPH_OSD_OP_TYPE_LOCK | 6,
};

static inline int ceph_osd_op_type_lock(int op)
{
	return (op & CEPH_OSD_OP_TYPE) == CEPH_OSD_OP_TYPE_LOCK;
}
static inline int ceph_osd_op_type_data(int op)
{
	return (op & CEPH_OSD_OP_TYPE) == CEPH_OSD_OP_TYPE_DATA;
}
static inline int ceph_osd_op_type_attr(int op)
{
	return (op & CEPH_OSD_OP_TYPE) == CEPH_OSD_OP_TYPE_ATTR;
}

static inline int ceph_osd_op_mode_subop(int op)
{
	return (op & CEPH_OSD_OP_MODE) == CEPH_OSD_OP_MODE_SUB;
}
static inline int ceph_osd_op_mode_read(int op)
{
	return (op & CEPH_OSD_OP_MODE) == CEPH_OSD_OP_MODE_RD;
}
static inline int ceph_osd_op_mode_modify(int op)
{
	return (op & CEPH_OSD_OP_MODE) == CEPH_OSD_OP_MODE_WR;
}

static inline const char *ceph_osd_op_name(int op)
{
	switch (op) {
	case CEPH_OSD_OP_READ: return "read";
	case CEPH_OSD_OP_STAT: return "stat";

	case CEPH_OSD_OP_GREP: return "grep";
	case CEPH_OSD_OP_MASKTRUNC: return "masktrunc";

	case CEPH_OSD_OP_WRITE: return "write";
	case CEPH_OSD_OP_DELETE: return "delete";
	case CEPH_OSD_OP_TRUNCATE: return "truncate";
	case CEPH_OSD_OP_ZERO: return "zero";
	case CEPH_OSD_OP_WRITEFULL: return "writefull";

	case CEPH_OSD_OP_APPEND: return "append";
	case CEPH_OSD_OP_STARTSYNC: return "startsync";
	case CEPH_OSD_OP_SETTRUNC: return "settrunc";
	case CEPH_OSD_OP_TRIMTRUNC: return "trimtrunc";

	case CEPH_OSD_OP_GETXATTR: return "getxattr";
	case CEPH_OSD_OP_GETXATTRS: return "getxattrs";
	case CEPH_OSD_OP_SETXATTR: return "setxattr";
	case CEPH_OSD_OP_SETXATTRS: return "setxattrs";
	case CEPH_OSD_OP_RESETXATTRS: return "resetxattrs";
	case CEPH_OSD_OP_RMXATTR: return "rmxattr";

	case CEPH_OSD_OP_PULL: return "pull";
	case CEPH_OSD_OP_PUSH: return "push";
	case CEPH_OSD_OP_BALANCEREADS: return "balance-reads";
	case CEPH_OSD_OP_UNBALANCEREADS: return "unbalance-reads";
	case CEPH_OSD_OP_SCRUB: return "scrub";

	case CEPH_OSD_OP_WRLOCK: return "wrlock";
	case CEPH_OSD_OP_WRUNLOCK: return "wrunlock";
	case CEPH_OSD_OP_RDLOCK: return "rdlock";
	case CEPH_OSD_OP_RDUNLOCK: return "rdunlock";
	case CEPH_OSD_OP_UPLOCK: return "uplock";
	case CEPH_OSD_OP_DNLOCK: return "dnlock";

	default: return "???";
	}
}


/*
 * osd op flags
 */
enum {
	CEPH_OSD_FLAG_ACK = 1,          /* want (or is) "ack" ack */
	CEPH_OSD_FLAG_ONNVRAM = 2,      /* want (or is) "onnvram" ack */
	CEPH_OSD_FLAG_ONDISK = 4,       /* want (or is) "ondisk" ack */
	CEPH_OSD_FLAG_RETRY = 8,        /* resend attempt */
	CEPH_OSD_FLAG_INCLOCK_FAIL = 16, /* fail on inclock collision */
	CEPH_OSD_FLAG_MODIFY = 32,      /* op is/was a mutation */
	CEPH_OSD_FLAG_ORDERSNAP = 64,   /* EOLDSNAP if snapc is out of order */
	CEPH_OSD_FLAG_PEERSTAT = 128,   /* msg includes osd_peer_stat */
	CEPH_OSD_FLAG_BALANCE_READS = 256,
};

#define EOLDSNAPC    ERESTART  /* ORDERSNAP set and writer has old snapc*/
#define EBLACKLISTED ESHUTDOWN /* blacklisted */

struct ceph_osd_op {
	__le16 op;
	union {
		struct {
			__le64 offset, length;
		};
		struct {
			__le32 name_len;
			__le32 value_len;
		};
		struct {
			__le64 truncate_size;
			__le32 truncate_seq;
		};
	};
} __attribute__ ((packed));

struct ceph_osd_request_head {
	ceph_tid_t                tid;
	__le32                    client_inc;
	struct ceph_object        oid;
	struct ceph_object_layout layout;
	ceph_epoch_t              osdmap_epoch;

	__le32                    flags;
	__le32                    inc_lock;

	struct ceph_timespec      mtime;
	struct ceph_eversion      reassert_version;

	/* writer's snap context */
	__le64 snap_seq;
	__le32 num_snaps;

	/* read or mutation */
	__le16 num_ops;
	__u16 object_type;
	struct ceph_osd_op ops[];  /* followed by snaps */
} __attribute__ ((packed));

struct ceph_osd_reply_head {
	ceph_tid_t           tid;
	__le32               client_inc;
	__le32               flags;
	struct ceph_object   oid;
	struct ceph_object_layout layout;
	ceph_epoch_t         osdmap_epoch;
	struct ceph_eversion reassert_version;

	__le32 result;

	__le32 num_ops;
	struct ceph_osd_op ops[0];
} __attribute__ ((packed));

>>>>>>> 507cd9a8
#endif<|MERGE_RESOLUTION|>--- conflicted
+++ resolved
@@ -40,42 +40,6 @@
 
 #define CEPH_INO_ROOT  1
 
-<<<<<<< HEAD
-=======
-typedef __le64 ceph_snapid_t;
-#define CEPH_MAXSNAP ((__u64)(-3))
-#define CEPH_SNAPDIR ((__u64)(-1))
-#define CEPH_NOSNAP  ((__u64)(-2))
-
-struct ceph_object {
-	union {
-		__u8 raw[20];        /* fits a sha1 hash */
-		struct {
-			__le64 ino;  /* inode "file" identifier */
-			__le32 bno;  /* "block" (object) in that "file" */
-			__le64 snap; /* snapshot id.  usually NOSNAP. */
-		} __attribute__ ((packed));
-	};
-} __attribute__ ((packed));
-
-struct ceph_timespec {
-	__le32 tv_sec;
-	__le32 tv_nsec;
-} __attribute__ ((packed));
-
-
-/*
- * Rollover-safe type and comparator for 32-bit sequence numbers.
- * Comparator returns -1, 0, or 1.
- */
-typedef __u32 ceph_seq_t;
-
-static inline __s32 ceph_seq_cmp(__u32 a, __u32 b)
-{
-	return (__s32)a - (__s32)b;
-}
-
->>>>>>> 507cd9a8
 
 /*
  * "Frags" are a way to describe a subset of a 32-bit number space,
@@ -234,97 +198,6 @@
 #define ceph_file_layout_period(l) (le32_to_cpu((l).fl_object_size) *	\
 				    le32_to_cpu((l).fl_stripe_count))
 
-<<<<<<< HEAD
-=======
-/*
- * placement group.
- * we encode this into one __le64.
- */
-#define CEPH_PG_TYPE_REP     1
-#define CEPH_PG_TYPE_RAID4   2
-union ceph_pg {
-	__u64 pg64;
-	struct {
-		__s16 preferred; /* preferred primary osd */
-		__u16 ps;        /* placement seed */
-		__u32 pool;      /* implies crush ruleset */
-	} pg;
-} __attribute__ ((packed));
-
-#define ceph_pg_is_rep(pg)   ((pg).pg.type == CEPH_PG_TYPE_REP)
-#define ceph_pg_is_raid4(pg) ((pg).pg.type == CEPH_PG_TYPE_RAID4)
-
-/*
- * pg_pool is a set of pgs storing a pool of objects
- *
- *  pg_num -- base number of pseudorandomly placed pgs
- *
- *  pgp_num -- effective number when calculating pg placement.  this
- * is used for pg_num increases.  new pgs result in data being "split"
- * into new pgs.  for this to proceed smoothly, new pgs are intiially
- * colocated with their parents; that is, pgp_num doesn't increase
- * until the new pgs have successfully split.  only _then_ are the new
- * pgs placed independently.
- *
- *  lpg_num -- localized pg count (per device).  replicas are randomly
- * selected.
- *
- *  lpgp_num -- as above.
- */
-struct ceph_pg_pool {
-	__u8 type;
-	__u8 size;
-	__u8 crush_ruleset;
-	__le32 pg_num, pgp_num;
-	__le32 lpg_num, lpgp_num;
-	__le32 last_change;     /* most recent epoch changed */
-} __attribute__ ((packed));
-
-/*
- * stable_mod func is used to control number of placement groups.
- * similar to straight-up modulo, but produces a stable mapping as b
- * increases over time.  b is the number of bins, and bmask is the
- * containing power of 2 minus 1.
- *
- * b <= bmask and bmask=(2**n)-1
- * e.g., b=12 -> bmask=15, b=123 -> bmask=127
- */
-static inline int ceph_stable_mod(int x, int b, int bmask)
-{
-	if ((x & bmask) < b)
-		return x & bmask;
-	else
-		return x & (bmask >> 1);
-}
-
-/*
- * object layout - how a given object should be stored.
- */
-struct ceph_object_layout {
-	__le64 ol_pgid;           /* raw pg, with _full_ ps precision. */
-	__le32 ol_stripe_unit;
-} __attribute__ ((packed));
-
-/*
- * compound epoch+version, used by storage layer to serialize mutations
- */
-struct ceph_eversion {
-	ceph_epoch_t epoch;
-	__le64       version;
-} __attribute__ ((packed));
-
-/*
- * osd map bits
- */
-
-/* status bits */
-#define CEPH_OSD_EXISTS 1
-#define CEPH_OSD_UP     2
-
-/* osd weights.  fixed point value: 0x10000 == 1.0 ("in"), 0 == "out" */
-#define CEPH_OSD_IN  0x10000
-#define CEPH_OSD_OUT 0
->>>>>>> 507cd9a8
 
 
 /*
@@ -1033,223 +906,4 @@
 } __attribute__ ((packed));
 /* followed by my snap list, then prior parent snap list */
 
-<<<<<<< HEAD
-=======
-/*
- * osd map flag bits
- */
-#define CEPH_OSDMAP_NEARFULL (1<<0)  /* sync writes (near ENOSPC) */
-#define CEPH_OSDMAP_FULL     (1<<1)  /* no data writes (ENOSPC) */
-#define CEPH_OSDMAP_PAUSERD  (1<<2)  /* pause all reads */
-#define CEPH_OSDMAP_PAUSEWR  (1<<3)  /* pause all writes */
-#define CEPH_OSDMAP_PAUSEREC (1<<4)  /* pause recovery */
-
-/*
- * osd ops
- */
-#define CEPH_OSD_OP_MODE       0xf000
-#define CEPH_OSD_OP_MODE_RD    0x1000
-#define CEPH_OSD_OP_MODE_WR    0x2000
-#define CEPH_OSD_OP_MODE_SUB   0x4000
-
-#define CEPH_OSD_OP_TYPE       0x0f00
-#define CEPH_OSD_OP_TYPE_LOCK  0x0100
-#define CEPH_OSD_OP_TYPE_DATA  0x0200
-#define CEPH_OSD_OP_TYPE_ATTR  0x0300
-
-enum {
-	/** data **/
-	/* read */
-	CEPH_OSD_OP_READ      = CEPH_OSD_OP_MODE_RD | CEPH_OSD_OP_TYPE_DATA | 1,
-	CEPH_OSD_OP_STAT      = CEPH_OSD_OP_MODE_RD | CEPH_OSD_OP_TYPE_DATA | 2,
-
-	/* fancy read */
-	CEPH_OSD_OP_GREP      = CEPH_OSD_OP_MODE_RD | CEPH_OSD_OP_TYPE_DATA | 3,
-	CEPH_OSD_OP_MASKTRUNC = CEPH_OSD_OP_MODE_RD | CEPH_OSD_OP_TYPE_DATA | 4,
-
-	/* write */
-	CEPH_OSD_OP_WRITE     = CEPH_OSD_OP_MODE_WR | CEPH_OSD_OP_TYPE_DATA | 1,
-	CEPH_OSD_OP_WRITEFULL = CEPH_OSD_OP_MODE_WR | CEPH_OSD_OP_TYPE_DATA | 2,
-	CEPH_OSD_OP_TRUNCATE  = CEPH_OSD_OP_MODE_WR | CEPH_OSD_OP_TYPE_DATA | 3,
-	CEPH_OSD_OP_ZERO      = CEPH_OSD_OP_MODE_WR | CEPH_OSD_OP_TYPE_DATA | 4,
-	CEPH_OSD_OP_DELETE    = CEPH_OSD_OP_MODE_WR | CEPH_OSD_OP_TYPE_DATA | 5,
-
-	/* fancy write */
-	CEPH_OSD_OP_APPEND    = CEPH_OSD_OP_MODE_WR | CEPH_OSD_OP_TYPE_DATA | 6,
-	CEPH_OSD_OP_STARTSYNC = CEPH_OSD_OP_MODE_WR | CEPH_OSD_OP_TYPE_DATA | 7,
-	CEPH_OSD_OP_SETTRUNC  = CEPH_OSD_OP_MODE_WR | CEPH_OSD_OP_TYPE_DATA | 8,
-	CEPH_OSD_OP_TRIMTRUNC = CEPH_OSD_OP_MODE_WR | CEPH_OSD_OP_TYPE_DATA | 9,
-
-	/** attrs **/
-	/* read */
-	CEPH_OSD_OP_GETXATTR  = CEPH_OSD_OP_MODE_RD | CEPH_OSD_OP_TYPE_ATTR | 1,
-	CEPH_OSD_OP_GETXATTRS = CEPH_OSD_OP_MODE_RD | CEPH_OSD_OP_TYPE_ATTR | 2,
-
-	/* write */
-	CEPH_OSD_OP_SETXATTR  = CEPH_OSD_OP_MODE_WR | CEPH_OSD_OP_TYPE_ATTR | 1,
-	CEPH_OSD_OP_SETXATTRS = CEPH_OSD_OP_MODE_WR | CEPH_OSD_OP_TYPE_ATTR | 2,
-	CEPH_OSD_OP_RESETXATTRS = CEPH_OSD_OP_MODE_WR|CEPH_OSD_OP_TYPE_ATTR | 3,
-	CEPH_OSD_OP_RMXATTR   = CEPH_OSD_OP_MODE_WR | CEPH_OSD_OP_TYPE_ATTR | 4,
-
-	/** subop **/
-	CEPH_OSD_OP_PULL           = CEPH_OSD_OP_MODE_SUB | 1,
-	CEPH_OSD_OP_PUSH           = CEPH_OSD_OP_MODE_SUB | 2,
-	CEPH_OSD_OP_BALANCEREADS   = CEPH_OSD_OP_MODE_SUB | 3,
-	CEPH_OSD_OP_UNBALANCEREADS = CEPH_OSD_OP_MODE_SUB | 4,
-	CEPH_OSD_OP_SCRUB          = CEPH_OSD_OP_MODE_SUB | 5,
-
-	/** lock **/
-	CEPH_OSD_OP_WRLOCK    = CEPH_OSD_OP_MODE_WR | CEPH_OSD_OP_TYPE_LOCK | 1,
-	CEPH_OSD_OP_WRUNLOCK  = CEPH_OSD_OP_MODE_WR | CEPH_OSD_OP_TYPE_LOCK | 2,
-	CEPH_OSD_OP_RDLOCK    = CEPH_OSD_OP_MODE_WR | CEPH_OSD_OP_TYPE_LOCK | 3,
-	CEPH_OSD_OP_RDUNLOCK  = CEPH_OSD_OP_MODE_WR | CEPH_OSD_OP_TYPE_LOCK | 4,
-	CEPH_OSD_OP_UPLOCK    = CEPH_OSD_OP_MODE_WR | CEPH_OSD_OP_TYPE_LOCK | 5,
-	CEPH_OSD_OP_DNLOCK    = CEPH_OSD_OP_MODE_WR | CEPH_OSD_OP_TYPE_LOCK | 6,
-};
-
-static inline int ceph_osd_op_type_lock(int op)
-{
-	return (op & CEPH_OSD_OP_TYPE) == CEPH_OSD_OP_TYPE_LOCK;
-}
-static inline int ceph_osd_op_type_data(int op)
-{
-	return (op & CEPH_OSD_OP_TYPE) == CEPH_OSD_OP_TYPE_DATA;
-}
-static inline int ceph_osd_op_type_attr(int op)
-{
-	return (op & CEPH_OSD_OP_TYPE) == CEPH_OSD_OP_TYPE_ATTR;
-}
-
-static inline int ceph_osd_op_mode_subop(int op)
-{
-	return (op & CEPH_OSD_OP_MODE) == CEPH_OSD_OP_MODE_SUB;
-}
-static inline int ceph_osd_op_mode_read(int op)
-{
-	return (op & CEPH_OSD_OP_MODE) == CEPH_OSD_OP_MODE_RD;
-}
-static inline int ceph_osd_op_mode_modify(int op)
-{
-	return (op & CEPH_OSD_OP_MODE) == CEPH_OSD_OP_MODE_WR;
-}
-
-static inline const char *ceph_osd_op_name(int op)
-{
-	switch (op) {
-	case CEPH_OSD_OP_READ: return "read";
-	case CEPH_OSD_OP_STAT: return "stat";
-
-	case CEPH_OSD_OP_GREP: return "grep";
-	case CEPH_OSD_OP_MASKTRUNC: return "masktrunc";
-
-	case CEPH_OSD_OP_WRITE: return "write";
-	case CEPH_OSD_OP_DELETE: return "delete";
-	case CEPH_OSD_OP_TRUNCATE: return "truncate";
-	case CEPH_OSD_OP_ZERO: return "zero";
-	case CEPH_OSD_OP_WRITEFULL: return "writefull";
-
-	case CEPH_OSD_OP_APPEND: return "append";
-	case CEPH_OSD_OP_STARTSYNC: return "startsync";
-	case CEPH_OSD_OP_SETTRUNC: return "settrunc";
-	case CEPH_OSD_OP_TRIMTRUNC: return "trimtrunc";
-
-	case CEPH_OSD_OP_GETXATTR: return "getxattr";
-	case CEPH_OSD_OP_GETXATTRS: return "getxattrs";
-	case CEPH_OSD_OP_SETXATTR: return "setxattr";
-	case CEPH_OSD_OP_SETXATTRS: return "setxattrs";
-	case CEPH_OSD_OP_RESETXATTRS: return "resetxattrs";
-	case CEPH_OSD_OP_RMXATTR: return "rmxattr";
-
-	case CEPH_OSD_OP_PULL: return "pull";
-	case CEPH_OSD_OP_PUSH: return "push";
-	case CEPH_OSD_OP_BALANCEREADS: return "balance-reads";
-	case CEPH_OSD_OP_UNBALANCEREADS: return "unbalance-reads";
-	case CEPH_OSD_OP_SCRUB: return "scrub";
-
-	case CEPH_OSD_OP_WRLOCK: return "wrlock";
-	case CEPH_OSD_OP_WRUNLOCK: return "wrunlock";
-	case CEPH_OSD_OP_RDLOCK: return "rdlock";
-	case CEPH_OSD_OP_RDUNLOCK: return "rdunlock";
-	case CEPH_OSD_OP_UPLOCK: return "uplock";
-	case CEPH_OSD_OP_DNLOCK: return "dnlock";
-
-	default: return "???";
-	}
-}
-
-
-/*
- * osd op flags
- */
-enum {
-	CEPH_OSD_FLAG_ACK = 1,          /* want (or is) "ack" ack */
-	CEPH_OSD_FLAG_ONNVRAM = 2,      /* want (or is) "onnvram" ack */
-	CEPH_OSD_FLAG_ONDISK = 4,       /* want (or is) "ondisk" ack */
-	CEPH_OSD_FLAG_RETRY = 8,        /* resend attempt */
-	CEPH_OSD_FLAG_INCLOCK_FAIL = 16, /* fail on inclock collision */
-	CEPH_OSD_FLAG_MODIFY = 32,      /* op is/was a mutation */
-	CEPH_OSD_FLAG_ORDERSNAP = 64,   /* EOLDSNAP if snapc is out of order */
-	CEPH_OSD_FLAG_PEERSTAT = 128,   /* msg includes osd_peer_stat */
-	CEPH_OSD_FLAG_BALANCE_READS = 256,
-};
-
-#define EOLDSNAPC    ERESTART  /* ORDERSNAP set and writer has old snapc*/
-#define EBLACKLISTED ESHUTDOWN /* blacklisted */
-
-struct ceph_osd_op {
-	__le16 op;
-	union {
-		struct {
-			__le64 offset, length;
-		};
-		struct {
-			__le32 name_len;
-			__le32 value_len;
-		};
-		struct {
-			__le64 truncate_size;
-			__le32 truncate_seq;
-		};
-	};
-} __attribute__ ((packed));
-
-struct ceph_osd_request_head {
-	ceph_tid_t                tid;
-	__le32                    client_inc;
-	struct ceph_object        oid;
-	struct ceph_object_layout layout;
-	ceph_epoch_t              osdmap_epoch;
-
-	__le32                    flags;
-	__le32                    inc_lock;
-
-	struct ceph_timespec      mtime;
-	struct ceph_eversion      reassert_version;
-
-	/* writer's snap context */
-	__le64 snap_seq;
-	__le32 num_snaps;
-
-	/* read or mutation */
-	__le16 num_ops;
-	__u16 object_type;
-	struct ceph_osd_op ops[];  /* followed by snaps */
-} __attribute__ ((packed));
-
-struct ceph_osd_reply_head {
-	ceph_tid_t           tid;
-	__le32               client_inc;
-	__le32               flags;
-	struct ceph_object   oid;
-	struct ceph_object_layout layout;
-	ceph_epoch_t         osdmap_epoch;
-	struct ceph_eversion reassert_version;
-
-	__le32 result;
-
-	__le32 num_ops;
-	struct ceph_osd_op ops[0];
-} __attribute__ ((packed));
-
->>>>>>> 507cd9a8
 #endif